import pytest
from conftest import vcf_file, sample_5kb_fasta_file
from cyvcf2 import VCF
from pyfaidx import Sequence
from kipoiseq.dataclasses import Variant, Interval
<<<<<<< HEAD
from kipoiseq.extractors.vcf_seq import IntervalSeqBuilder, \
    VariantSeqExtractor, SingleSeqVCFSeqExtractor, SingleVariantVCFSeqExtractor

fasta_file = sample_5kb_fasta_file
=======
from kipoiseq.extractors.vcf_query import NumberVariantQuery
from kipoiseq.extractors import *

fasta_file = sample_5kb_fasta_file

intervals = [
    Interval('chr1', 4, 10),
    Interval('chr1', 5, 30),
    Interval('chr1', 20, 30)
]


@pytest.fixture
def multi_sample_vcf():
    return MultiSampleVCF(vcf_file)


def test_MultiSampleVCF_fetch_variant(multi_sample_vcf):
    interval = Interval('chr1', 3, 5)
    assert len(list(multi_sample_vcf.fetch_variants(interval))) == 2
    assert len(list(multi_sample_vcf.fetch_variants(interval, 'NA00003'))) == 1
    assert len(list(multi_sample_vcf.fetch_variants(interval, 'NA00001'))) == 0

    interval = Interval('chr1', 7, 12)
    assert len(list(multi_sample_vcf.fetch_variants(interval))) == 0
    assert len(list(multi_sample_vcf.fetch_variants(interval, 'NA00003'))) == 0
>>>>>>> c77e9241


def test_MultiSampleVCF_query_variants(multi_sample_vcf):
    vq = multi_sample_vcf.query_variants(intervals)
    variants = list(vq)
    assert len(variants) == 5
    assert variants[0].pos == 4
    assert variants[1].pos == 5


def test_MultiSampleVCF_get_samples(multi_sample_vcf):
    variants = list(multi_sample_vcf)
    samples = multi_sample_vcf.get_samples(variants[0])
    assert samples == {'NA00003': 3}


def test_MultiSampleVCF_get_variant(multi_sample_vcf):
    variant = multi_sample_vcf.get_variant("chr1:4:T>C")
    assert variant.chrom == 'chr1'
    assert variant.pos == 4
    assert variant.ref == 'T'
    assert variant.alt == 'C'

    variant = multi_sample_vcf.get_variant(Variant('chr1', 4, 'T', 'C'))
    assert variant.chrom == 'chr1'
    assert variant.pos == 4
    assert variant.ref == 'T'
    assert variant.alt == 'C'

    with pytest.raises(KeyError):
        multi_sample_vcf.get_variant("chr1:4:A>C")


def test_MultiSampleVCF_VariantQueryable_to_vcf(tmpdir, multi_sample_vcf):
    output_vcf_file = str(tmpdir / 'output.vcf')

    multi_sample_vcf \
        .query_variants(intervals) \
        .filter_range(NumberVariantQuery(max_num=1)) \
        .to_vcf(output_vcf_file)

    vcf = MultiSampleVCF(output_vcf_file)
    variants = list(vcf)
    assert len(variants) == 1
    assert variants[0].REF == 'AACG'
    assert variants[0].ALT[0] == 'GA'


@pytest.fixture
def interval_seq_builder():
    return IntervalSeqBuilder([
        Interval('chr1', 10, 13),
        Interval('chr1', 13, 14),
        Sequence(seq='TAGC', start=14, end=18),
        Interval('chr1', 18, 20)
    ])


def test_interval_seq_builder_restore(interval_seq_builder):
    sequence = Sequence(seq='CCCCATCGTT', start=10, end=20)
    interval_seq_builder.restore(sequence)
    assert interval_seq_builder[0].seq == 'CCC'
    assert interval_seq_builder[1].seq == 'C'
    assert interval_seq_builder[2].seq == 'TAGC'
    assert interval_seq_builder[3].seq == 'TT'

    interval_seq_builder.append(Interval('chr1', 5, 10))
    interval_seq_builder.restore(sequence)
    assert interval_seq_builder[4].seq == ''

    interval_seq_builder.append(Interval('chr1', 20, 25))
    interval_seq_builder.restore(sequence)
    assert interval_seq_builder[5].seq == ''

    interval_seq_builder.append(Interval('chr1', 10, 5))
    interval_seq_builder.restore(sequence)
    assert interval_seq_builder[6].seq == ''

    interval_seq_builder.append(Interval('chr1', 25, 20))
    interval_seq_builder.restore(sequence)
    assert interval_seq_builder[7].seq == ''


def test_interval_seq_builder_concat(interval_seq_builder):
    with pytest.raises(TypeError):
        interval_seq_builder.concat()

    sequence = Sequence(seq='CCCCATCGNN', start=10, end=20)
    interval_seq_builder.restore(sequence)
    assert interval_seq_builder.concat() == 'CCCCTAGCNN'


@pytest.fixture
def variant_seq_extractor():
    return VariantSeqExtractor(fasta_file)


def test__split_overlapping(variant_seq_extractor):
    pair = (Sequence(seq='AAA', start=3, end=6),
            Sequence(seq='T', start=3, end=4))
    splited_pairs = list(variant_seq_extractor._split_overlapping([pair], 5))

    assert splited_pairs[0][0].seq == 'AA'
    assert splited_pairs[0][1].seq == 'T'
    assert splited_pairs[1][0].seq == 'A'
    assert splited_pairs[1][1].seq == ''

    pair = (Sequence(seq='TT', start=3, end=5),
            Sequence(seq='AAA', start=3, end=6))
    splited_pairs = list(variant_seq_extractor._split_overlapping([pair], 4))

    assert splited_pairs[0][0].seq == 'T'
    assert splited_pairs[0][1].seq == 'A'
    assert splited_pairs[1][0].seq == 'T'
    assert splited_pairs[1][1].seq == 'AA'


def test_extract(variant_seq_extractor):
    variants = [Variant.from_cyvcf(v) for v in VCF(vcf_file)]

    interval = Interval('chr1', 2, 9)

    seq = variant_seq_extractor.extract(interval, variants, anchor=5)
    assert len(seq) == interval.end - interval.start
    assert seq == 'CGAACGT'

    interval = Interval('chr1', 2, 9, strand='-')
    seq = variant_seq_extractor.extract(interval, variants, anchor=5)
    assert len(seq) == interval.end - interval.start
    assert seq == 'ACGTTCG'

    interval = Interval('chr1', 4, 14)
    seq = variant_seq_extractor.extract(interval, variants, anchor=7)
    assert len(seq) == interval.end - interval.start
    assert seq == 'AACGTAACGT'

    interval = Interval('chr1', 4, 14)
    seq = variant_seq_extractor.extract(interval, variants, anchor=4)
    assert len(seq) == interval.end - interval.start
    assert seq == 'GAACGTAACG'

    interval = Interval('chr1', 2, 5)
    seq = variant_seq_extractor.extract(interval, variants, anchor=3)
    assert len(seq) == interval.end - interval.start
    assert seq == 'GCG'

    interval = Interval('chr1', 24, 34)
    seq = variant_seq_extractor.extract(interval, variants, anchor=27)
    assert len(seq) == interval.end - interval.start
    assert seq == 'TGATAACGTA'

    interval = Interval('chr1', 25, 35)
    seq = variant_seq_extractor.extract(interval, variants, anchor=34)
    assert len(seq) == interval.end - interval.start
    assert seq == 'TGATAACGTA'

    interval = Interval('chr1', 34, 44)
    seq = variant_seq_extractor.extract(interval, variants, anchor=37)
    assert len(seq) == interval.end - interval.start
    assert seq == 'AACGTAACGT'

    interval = Interval('chr1', 34, 44)
    seq = variant_seq_extractor.extract(interval, variants, anchor=100)
    assert len(seq) == interval.end - interval.start
    assert seq == 'AACGTAACGT'

    interval = Interval('chr1', 5, 11, strand='+')
    seq = variant_seq_extractor.extract(
        interval, variants, anchor=10, fixed_len=False)
    assert seq == 'ACGTAA'

    interval = Interval('chr1', 0, 3, strand='+')
    seq = variant_seq_extractor.extract(
        interval, variants, anchor=10, fixed_len=False)
    assert seq == 'ACG'


@pytest.fixture
def single_variant_vcf_seq_extractor():
    return SingleVariantVCFSeqExtractor(fasta_file, vcf_file)


def test_single_variant_vcf_seq_extract(single_variant_vcf_seq_extractor):
    interval = Interval('chr1', 2, 9)
    seqs = single_variant_vcf_seq_extractor.extract(interval, anchor=3)
    assert next(seqs) == 'GCAACGT'
    assert next(seqs) == 'GTGAACG'


@pytest.fixture
def single_seq_vcf_seq_extractor():
    return SingleSeqVCFSeqExtractor(fasta_file, vcf_file)


def test_single_seq_vcf_seq_extract(single_seq_vcf_seq_extractor):
    interval = Interval('chr1', 2, 9)
    seq = single_seq_vcf_seq_extractor.extract(interval, anchor=3)
    assert seq == 'GCGAACG'<|MERGE_RESOLUTION|>--- conflicted
+++ resolved
@@ -3,14 +3,8 @@
 from cyvcf2 import VCF
 from pyfaidx import Sequence
 from kipoiseq.dataclasses import Variant, Interval
-<<<<<<< HEAD
 from kipoiseq.extractors.vcf_seq import IntervalSeqBuilder, \
     VariantSeqExtractor, SingleSeqVCFSeqExtractor, SingleVariantVCFSeqExtractor
-
-fasta_file = sample_5kb_fasta_file
-=======
-from kipoiseq.extractors.vcf_query import NumberVariantQuery
-from kipoiseq.extractors import *
 
 fasta_file = sample_5kb_fasta_file
 
@@ -19,69 +13,6 @@
     Interval('chr1', 5, 30),
     Interval('chr1', 20, 30)
 ]
-
-
-@pytest.fixture
-def multi_sample_vcf():
-    return MultiSampleVCF(vcf_file)
-
-
-def test_MultiSampleVCF_fetch_variant(multi_sample_vcf):
-    interval = Interval('chr1', 3, 5)
-    assert len(list(multi_sample_vcf.fetch_variants(interval))) == 2
-    assert len(list(multi_sample_vcf.fetch_variants(interval, 'NA00003'))) == 1
-    assert len(list(multi_sample_vcf.fetch_variants(interval, 'NA00001'))) == 0
-
-    interval = Interval('chr1', 7, 12)
-    assert len(list(multi_sample_vcf.fetch_variants(interval))) == 0
-    assert len(list(multi_sample_vcf.fetch_variants(interval, 'NA00003'))) == 0
->>>>>>> c77e9241
-
-
-def test_MultiSampleVCF_query_variants(multi_sample_vcf):
-    vq = multi_sample_vcf.query_variants(intervals)
-    variants = list(vq)
-    assert len(variants) == 5
-    assert variants[0].pos == 4
-    assert variants[1].pos == 5
-
-
-def test_MultiSampleVCF_get_samples(multi_sample_vcf):
-    variants = list(multi_sample_vcf)
-    samples = multi_sample_vcf.get_samples(variants[0])
-    assert samples == {'NA00003': 3}
-
-
-def test_MultiSampleVCF_get_variant(multi_sample_vcf):
-    variant = multi_sample_vcf.get_variant("chr1:4:T>C")
-    assert variant.chrom == 'chr1'
-    assert variant.pos == 4
-    assert variant.ref == 'T'
-    assert variant.alt == 'C'
-
-    variant = multi_sample_vcf.get_variant(Variant('chr1', 4, 'T', 'C'))
-    assert variant.chrom == 'chr1'
-    assert variant.pos == 4
-    assert variant.ref == 'T'
-    assert variant.alt == 'C'
-
-    with pytest.raises(KeyError):
-        multi_sample_vcf.get_variant("chr1:4:A>C")
-
-
-def test_MultiSampleVCF_VariantQueryable_to_vcf(tmpdir, multi_sample_vcf):
-    output_vcf_file = str(tmpdir / 'output.vcf')
-
-    multi_sample_vcf \
-        .query_variants(intervals) \
-        .filter_range(NumberVariantQuery(max_num=1)) \
-        .to_vcf(output_vcf_file)
-
-    vcf = MultiSampleVCF(output_vcf_file)
-    variants = list(vcf)
-    assert len(variants) == 1
-    assert variants[0].REF == 'AACG'
-    assert variants[0].ALT[0] == 'GA'
 
 
 @pytest.fixture
