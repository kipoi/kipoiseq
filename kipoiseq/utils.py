--- conflicted
+++ resolved
@@ -4,20 +4,11 @@
 import numpy as np
 from six import string_types
 
-# alphabets:
-<<<<<<< HEAD
+
 DNA = ("A", "C", "G", "T")
 RNA = ("A", "C", "G", "U")
 AMINO_ACIDS = ("A", "R", "N", "D", "B", "C", "E", "Q", "Z", "G", "H",
                "I", "L", "K", "M", "F", "P", "S", "T", "W", "Y", "V")
-=======
-from kipoiseq import Variant
-
-DNA = ["A", "C", "G", "T"]
-RNA = ["A", "C", "G", "U"]
-AMINO_ACIDS = ["A", "R", "N", "D", "B", "C", "E", "Q", "Z", "G", "H",
-               "I", "L", "K", "M", "F", "P", "S", "T", "W", "Y", "V"]
->>>>>>> 88934838
 
 alphabets = {"DNA": DNA,
              "RNA": RNA,
