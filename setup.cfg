--- conflicted
+++ resolved
@@ -1,9 +1,5 @@
 [bumpversion]
-<<<<<<< HEAD
-current_version = 0.4.1
-=======
 current_version = 0.5.2
->>>>>>> 1d72daf7
 commit = True
 tag = True
 
